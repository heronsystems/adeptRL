--- conflicted
+++ resolved
@@ -12,54 +12,23 @@
 #
 # You should have received a copy of the GNU General Public License
 # along with this program.  If not, see <http://www.gnu.org/licenses/>.
-<<<<<<< HEAD
-from collections import OrderedDict
-import torch
-from torch.nn import functional as F
-import numpy as np
-
-from adept.network import ModularNetwork
-=======
 import torch
 
->>>>>>> 6ded45ae
 from adept.utils.util import listd_to_dlist, dlist_to_listd
 
 from .base import LearnerModule
 from .base.dm_return_scale import DeepMindReturnScaler
-<<<<<<< HEAD
-
-=======
->>>>>>> 6ded45ae
 
 
 class ImpalaLearner(LearnerModule):
     """
     Reference implementation:
-<<<<<<< HEAD
-    Use https://github.com/deepmind/scalable_agent/blob/master/vtrace.py
-=======
     https://github.com/deepmind/scalable_agent/blob/master/vtrace.py
->>>>>>> 6ded45ae
     """
     args = {
         'discount': 0.99,
         'minimum_importance_value': 1.0,
         'minimum_importance_policy': 1.0,
-<<<<<<< HEAD
-        'entropy_weight': 0.01,
-        'return_scale': False
-    }
-
-    def __init__(
-        self,
-        discount,
-        minimum_importance_value,
-        minimum_importance_policy,
-        entropy_weight,
-        return_scale
-    ):
-=======
         'entropy_weight': 0.01
     }
 
@@ -72,172 +41,10 @@
             entropy_weight
     ):
         self.reward_normalizer = reward_normalizer
->>>>>>> 6ded45ae
         self.discount = discount
         self.minimum_importance_value = minimum_importance_value
         self.minimum_importance_policy = minimum_importance_policy
         self.entropy_weight = entropy_weight
-<<<<<<< HEAD
-        self.return_scale = return_scale
-        if return_scale:
-            self.dm_scaler = DeepMindReturnScaler(10. ** -3)
-
-    @classmethod
-    def from_args(cls, args):
-        return cls(
-            discount=args.discount,
-            minimum_importance_value=args.minimum_importance_value,
-            minimum_importance_policy=args.minimum_importance_policy,
-            entropy_weight=args.entropy_weight,
-            return_scale=args.return_scale
-        )
-
-    def seq_obs_to_pathways(self, network, obs):
-        """
-            Converts a dict of sequential observations to a list(of seq len) of dicts
-        """
-        pathway_dict = network.gpu_preprocessor(obs)
-        return dlist_to_listd(pathway_dict)
-
-    def act_on_host(
-        self, network, obs, next_obs, terminal_masks, sampled_actions, internals
-    ):
-        """
-        This is the method to recompute the forward pass on the host, it
-        must return log_probs, values and entropies Obs, sampled_actions,
-        terminal_masks here are [seq, batch], internals must be reset if
-        terminal
-        """
-        network.train()
-        next_obs_on_device = network.gpu_preprocessor(next_obs)
-        values = []
-        log_probs_of_action = []
-        entropies = []
-
-        # numpy to vectorize check for terminals
-        terminal_masks = terminal_masks.numpy()
-        seq_len, batch_size = terminal_masks.shape
-
-        # if network is modular and source nets don't have internals
-        # trunk can be sped up by combining batch & seq dim
-        def get_results_generator():
-            if isinstance(network, ModularNetwork):
-                # TODO: assert source nets don't have internals
-                pathway_dict = network.gpu_preprocessor(obs)
-                # flatten obs
-                flat_obs = {k: v.view(-1, *v.shape[2:]) for k, v in pathway_dict.items()}
-                embeddings, source_internals = network._source_nets_forward(flat_obs, {})
-                # add back in seq dim
-                seq_embeddings = [e.view(seq_len, batch_size, e.shape[-1]) for e in embeddings]
-
-                def get_results(seq_ind, internals):
-                    embedding = [se[seq_ind] for se in seq_embeddings]
-                    pre_result, internals = network._body_forward(embedding, internals)
-                    outputs, out_internals = network._head_forward(pre_result, internals)
-                    return outputs, network._merge_internals(internals + out_internals)
-
-                return get_results
-
-            else:
-                obs_on_device = self.seq_obs_to_pathways(network, obs)
-
-                def get_results(seq_ind, internals):
-                    obs_of_seq_ind = obs_on_device[seq_ind]
-                    return network(obs_of_seq_ind, internals)
-
-            return get_results
-
-        result_fn = get_results_generator()
-        for seq_ind in range(terminal_masks.shape[0]):
-            results, internals = result_fn(seq_ind, internals)
-            logits_seq = {k: v for k, v in results.items() if k != 'critic'}
-            # TODO: batch this somewhere else
-            log_probs_action_seq, entropies_seq = self._predictions_to_logprobs_ents_host(
-                seq_ind, obs, logits_seq, sampled_actions[seq_ind]
-            )
-            # seq lists
-            values.append(results['critic'].squeeze(1))
-            log_probs_of_action.append(log_probs_action_seq)
-            entropies.append(entropies_seq)
-
-            # if this state was terminal reset internals
-            terminals = np.where(terminal_masks[seq_ind])[0]
-            for batch_ind in terminals:
-                reset_internals = network.new_internals(network.device)
-                for k, v in reset_internals.items():
-                    internals[k][batch_ind] = v
-
-        # forward on state t+1
-        with torch.no_grad():
-            results, _ = network(next_obs_on_device, internals)
-            last_values = results['critic'].squeeze(1)
-
-        return torch.stack(log_probs_of_action), torch.stack(
-            values
-        ), last_values, torch.stack(entropies)
-
-    def _predictions_to_logprobs_ents_host(
-        self, seq_ind, obs, predictions, actions_taken
-    ):
-        log_probs = []
-        entropies = []
-        # TODO support multi-dimensional action spaces?
-        for key in actions_taken.keys():
-            logit = predictions[key]
-            prob = F.softmax(logit, dim=1)
-            log_softmax = F.log_softmax(logit, dim=1)
-            # actions taken is batch, num_actions
-            log_prob = log_softmax.gather(
-                1, actions_taken[key].unsqueeze(1)
-            )
-            entropy = -(log_softmax * prob).sum(1, keepdim=True)
-
-            log_probs.append(log_prob)
-            entropies.append(entropy)
-
-        log_probs = torch.cat(log_probs, dim=1)
-        entropies = torch.cat(entropies, dim=1)
-
-        return log_probs, entropies
-
-    def compute_loss(self, network, rollouts):
-        rewards = rollouts['rewards'].to(network.device)
-        terminals_mask = rollouts['terminals'].cpu()  # cpu is faster
-        discount_terminal_mask = (self.discount * (1 - terminals_mask.float())).to(network.device)
-        states = {k: v.to(network.device) for k, v in rollouts['states'].items()}
-        behavior_log_prob_of_action = rollouts['log_probs'].to(network.device)
-        # actions must be list[dict]
-        behavior_sampled_action = dlist_to_listd({k: v.to(network.device) for k, v in rollouts['actions'].items()})
-
-        # TODO: the below are hacky, better to have it already in the right format
-        # next states is a single item not a sequence, squeeze first dim
-        next_states = {k: v.to(network.device).squeeze(0) for k, v in rollouts['next_obs'].items()}
-        # internals must be dict[list[tensor]]
-        behavior_starting_internals = {k: v[0].to(network.device).unbind() for k, v in rollouts['internals'].items()}
-
-        # compute current policy/critic forward
-        current_log_prob_of_action, current_values, estimated_value, current_entropies = self.act_on_host(
-            network, states, next_states, terminals_mask, behavior_sampled_action,
-            behavior_starting_internals
-        )
-
-        # compute target for current value and advantage
-        with torch.no_grad():
-            # create importance sampling
-            log_diff_behavior_vs_current = current_log_prob_of_action - behavior_log_prob_of_action
-            value_trace_target, pg_advantage, importance = self._vtrace_returns(
-                log_diff_behavior_vs_current, discount_terminal_mask, rewards,
-                current_values, estimated_value, self.minimum_importance_value,
-                self.minimum_importance_policy
-            )
-
-        # using torch.no_grad so detach is unnecessary
-        value_loss = 0.5 * torch.mean(
-            (value_trace_target - current_values).pow(2)
-        )
-        policy_loss = torch.mean(-current_log_prob_of_action * pg_advantage)
-        entropy_loss = torch.mean(-current_entropies) * self.entropy_weight
-=======
 
     @classmethod
     def from_args(cls, args, reward_normalizer):
@@ -283,7 +90,6 @@
         value_loss = 0.5 * (vtrace_target - r_values).pow(2).mean()
         policy_loss = torch.mean(-r_log_probs_learner * pg_advantage)
         entropy_loss = torch.mean(-r_entropies) * self.entropy_weight
->>>>>>> 6ded45ae
 
         losses = {
             'value_loss': value_loss,
@@ -295,26 +101,6 @@
 
     @staticmethod
     def _vtrace_returns(
-<<<<<<< HEAD
-        log_diff_behavior_vs_current, discount_terminal_mask, rewards, values,
-        estimated_value, minimum_importance_value, minimum_importance_policy
-    ):
-        """
-        :param log_diff_behavior_vs_current:
-        :param discount_terminal_mask: should be shape [seq, batch] of
-        discount * (1 - terminal)
-        :param rewards:
-        :param values:
-        :param estimated_value:
-        :param minimum_importance_value:
-        :param minimum_importance_policy:
-        :return:
-        """
-        importance = torch.exp(log_diff_behavior_vs_current)
-        clamped_importance_value = importance.clamp(
-            max=minimum_importance_value
-        )
-=======
         log_prob_diffs, discount_terminal_mask, r_rewards, r_values,
         bootstrap_value, min_importance_value, min_importance_policy
     ):
@@ -322,24 +108,15 @@
 
         importance = torch.exp(log_prob_diffs)
         clamped_importance_value = importance.clamp(max=min_importance_value)
->>>>>>> 6ded45ae
         # if multiple actions take the average, (dim 3 is seq, batch, # actions)
         if clamped_importance_value.dim() == 3:
             clamped_importance_value = clamped_importance_value.mean(-1)
 
         # create nstep vtrace return
         # first create d_tV of function 1 in the paper
-<<<<<<< HEAD
-        values_t_plus_1 = torch.cat(
-            (values[1:], estimated_value.unsqueeze(0)), 0
-        )
-        diff_value_per_step = clamped_importance_value * (
-            rewards + discount_terminal_mask * values_t_plus_1 - values
-=======
         values_t_plus_1 = torch.cat((r_values[1:], bootstrap_value.unsqueeze(0)))
         diff_value_per_step = clamped_importance_value * (
                 r_rewards + discount_terminal_mask * values_t_plus_1 - r_values
->>>>>>> 6ded45ae
         )
 
         # reverse over the values to create the summed importance weighted
@@ -348,17 +125,10 @@
         vs_minus_v_xs = []
         nstep_v = 0.0
         # TODO: this uses a different clamping if != 1
-<<<<<<< HEAD
-        if minimum_importance_policy != 1 or minimum_importance_value != 1:
-            raise NotImplementedError()
-
-        for i in reversed(range(diff_value_per_step.shape[0])):
-=======
         if min_importance_policy != 1 or min_importance_value != 1:
             raise NotImplementedError()
 
         for i in reversed(range(rollout_len)):
->>>>>>> 6ded45ae
             nstep_v = diff_value_per_step[i] + discount_terminal_mask[
                 i] * clamped_importance_value[i] * nstep_v
             vs_minus_v_xs.append(nstep_v)
@@ -366,15 +136,6 @@
         vs_minus_v_xs = torch.stack(list(reversed(vs_minus_v_xs)))
 
         # Add V(s) to finish computation of v_s
-<<<<<<< HEAD
-        v_s = values + vs_minus_v_xs
-
-        # advantage is pg_importance * (v_s of t+1 - values)
-        clamped_importance_pg = importance.clamp(max=minimum_importance_policy)
-
-        v_s_tp1 = torch.cat((v_s[1:], estimated_value.unsqueeze(0)), 0)
-        advantage = rewards + discount_terminal_mask * v_s_tp1 - values
-=======
         v_s = r_values + vs_minus_v_xs
 
         # advantage is pg_importance * (v_s of t+1 - values)
@@ -382,7 +143,6 @@
 
         v_s_tp1 = torch.cat((v_s[1:], bootstrap_value.unsqueeze(0)))
         advantage = r_rewards + discount_terminal_mask * v_s_tp1 - r_values
->>>>>>> 6ded45ae
 
         # if multiple actions broadcast the advantage to be weighted by the
         # different actions importance
@@ -391,8 +151,4 @@
             advantage = advantage.unsqueeze(-1)
 
         weighted_advantage = clamped_importance_pg * advantage
-<<<<<<< HEAD
-        return v_s, weighted_advantage, importance
-=======
-        return v_s, weighted_advantage, importance
->>>>>>> 6ded45ae
+        return v_s, weighted_advantage, importance