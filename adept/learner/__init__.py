from adept.learner.base.learner_module import LearnerModule
from .ac_rollout import ACRolloutLearner
from .impala import ImpalaLearner

LEARNER_REG = [
<<<<<<< HEAD
    ACRolloutLearner,
    ImpalaLearner
=======
    ACRolloutLearner, ImpalaLearner
>>>>>>> 6ded45ae
]<|MERGE_RESOLUTION|>--- conflicted
+++ resolved
@@ -3,10 +3,5 @@
 from .impala import ImpalaLearner
 
 LEARNER_REG = [
-<<<<<<< HEAD
-    ACRolloutLearner,
-    ImpalaLearner
-=======
     ACRolloutLearner, ImpalaLearner
->>>>>>> 6ded45ae
 ]