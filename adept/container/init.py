--- conflicted
+++ resolved
@@ -24,14 +24,6 @@
     @staticmethod
     def main(mode, args):
         args = DotDict(args)
-<<<<<<< HEAD
-        if hasattr(args, 'agent') and args.agent is not None:
-            agent_log_str = args.agent
-        else:
-            agent_log_str = args.learner
-
-        log_id = Init.make_log_id(args.tag, mode, agent_log_str, args.netbody)
-=======
 
         if not args.prompt:
             args = Init.from_defaults(args)
@@ -46,7 +38,6 @@
             name = args.actor_host
 
         log_id = Init.make_log_id(args.tag, mode, name, args.netbody)
->>>>>>> 6ded45ae
         log_id_dir = Init.log_id_dir(args.logdir, args.env, log_id)
         initial_step = 0
 
@@ -91,15 +82,6 @@
 
     @staticmethod
     def from_defaults(args):
-<<<<<<< HEAD
-        if hasattr(args, 'agent') and args.agent is not None:
-            agent_cls = R.lookup_agent(args.agent)
-            agent_actor_args = agent_cls.args
-        else:
-            actor_cls = R.lookup_actor(args.actor_worker)
-            learner_cls = R.lookup_learner(args.learner)
-            agent_actor_args = {**actor_cls.args, **learner_cls.args}
-=======
         if args.agent:
             agent_cls = R.lookup_agent(args.agent)
             agent_args = agent_cls.args
@@ -110,7 +92,6 @@
             e = R.lookup_exp(args.exp)
             agent_args = {**h.args, **w.args, **l.args, **e.args}
 
->>>>>>> 6ded45ae
         env_cls = R.lookup_env(args.env)
         rwdnorm_cls = R.lookup_reward_normalizer(args.rwd_norm)
 
