--- conflicted
+++ resolved
@@ -33,11 +33,7 @@
         gpu_id,
         seed,
         manager,
-<<<<<<< HEAD
-        extra_args,
-=======
         extra_args={},
->>>>>>> 24e54ec8
     ):
         self.log_dir_helper = log_dir_helper = LogDirHelper(log_id_dir)
         self.train_args = train_args = log_dir_helper.load_args()
