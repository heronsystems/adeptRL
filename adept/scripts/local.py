--- conflicted
+++ resolved
@@ -21,7 +21,6 @@
 from absl import flags
 from copy import deepcopy
 
-from adept.agents import AGENT_ARG_PARSE
 from adept.containers import Local, EvaluationThread
 from adept.utils.script_helpers import make_agent, make_network, make_env, get_head_shapes, count_parameters
 from adept.utils.logging import make_log_id, make_logger, print_ascii_logo, log_args, write_args_file, SimpleModelSaver
@@ -87,7 +86,7 @@
         return opt
 
     container = Local(
-        agent, env, make_optimizer, args.epoch_len, args.env_nb, logger, summary_writer,
+        agent, env, make_optimizer, args.epoch_len, args.nb_env, logger, summary_writer,
         args.summary_frequency, saver
     )
 
@@ -95,22 +94,17 @@
     if args.nb_eval_env > 0:
         # replace args num envs & seed
         eval_args = deepcopy(args)
-        eval_args.seed = args.seed + args.env_nb
+        eval_args.seed = args.seed + args.nb_env
 
         # env and agent
-        eval_args.env_nb = args.nb_eval_env
+        eval_args.nb_env = args.nb_eval_env
         eval_env = make_env(eval_args, eval_args.seed)
-<<<<<<< HEAD
         eval_net = make_network(
             eval_env.observation_space, network_head_shapes, eval_args
         )
         eval_agent = make_agent(
-            eval_net, device, eval_env.engine, eval_env.gpu_preprocessor, eval_args
+            eval_net, device, eval_env.gpu_preprocessor, eval_env.engine, env.action_space, eval_args
         )
-=======
-        eval_net = make_network(eval_env.observation_space, network_head_shapes, eval_args)
-        eval_agent = make_agent(eval_net, device, eval_env.gpu_preprocessor, eval_env.engine, eval_env.action_space, eval_args)
->>>>>>> 11440330
         eval_net.load_state_dict(network.state_dict())
 
         # logger
@@ -183,7 +177,7 @@
     args = base_parser.parse_args()
 
     if args.debug:
-        args.env_nb = 3
+        args.nb_env = 3
         args.log_dir = '/tmp/'
 
     args.mode_name = 'Local'
