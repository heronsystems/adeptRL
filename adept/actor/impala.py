# Copyright (C) 2018 Heron Systems, Inc.
#
# This program is free software: you can redistribute it and/or modify
# it under the terms of the GNU General Public License as published by
# the Free Software Foundation, either version 3 of the License, or
# (at your option) any later version.
#
# This program is distributed in the hope that it will be useful,
# but WITHOUT ANY WARRANTY; without even the implied warranty of
# MERCHANTABILITY or FITNESS FOR A PARTICULAR PURPOSE.  See the
# GNU General Public License for more details.
#
# You should have received a copy of the GNU General Public License
# along with this program.  If not, see <http://www.gnu.org/licenses/>.
<<<<<<< HEAD
from collections import OrderedDict
=======
from collections import OrderedDict, defaultdict
>>>>>>> 6ded45ae
from functools import reduce

import torch

from adept.actor.base.ac_helper import ACActorHelperMixin
from adept.actor.base.actor_module import ActorModule


<<<<<<< HEAD
=======
class ImpalaHostActor(ActorModule, ACActorHelperMixin):
    args = {}

    @classmethod
    def from_args(cls, args, action_space):
        return cls(action_space)

    @staticmethod
    def output_space(action_space):
        head_dict = {'critic': (1,), **action_space}
        return head_dict

    def compute_action_exp(self, preds, internals, available_actions):
        values = preds['critic'].squeeze(1)

        log_softmaxes = []
        entropies = []

        for key in self.action_keys:
            logit = self.flatten_logits(preds[key])

            # print(logit) NaNs

            log_softmax, softmax = self.log_softmax(logit), self.softmax(logit)
            entropy = self.entropy(log_softmax, softmax)

            entropies.append(entropy)
            log_softmaxes.append(log_softmax)

        log_softmaxes = torch.stack(log_softmaxes, dim=1)
        entropies = torch.cat(entropies, dim=1)

        return None, {
            'log_softmaxes': log_softmaxes,
            'entropies': entropies,
            'values': values
        }

    @classmethod
    def _exp_spec(cls, exp_len, batch_sz, obs_space, act_space, internal_space):
        flat_act_space = 0
        for k, shape in act_space.items():
            flat_act_space += reduce(lambda a, b: a * b, shape)
        act_key_len = len(act_space.keys())

        obs_spec = {k: (exp_len + 1, batch_sz, *shape) for k, shape in
                    obs_space.items()}
        action_spec = {k: (exp_len, batch_sz) for k in act_space.keys()}
        internal_spec = {
            k: (exp_len, batch_sz, *shape) for k, shape in
            internal_space.items()
        }

        spec = {
            'log_softmaxes': (exp_len, batch_sz, act_key_len, flat_act_space),
            'entropies': (exp_len, batch_sz, act_key_len),
            'values': (exp_len, batch_sz),
            # From Workers
            'log_probs': (exp_len, batch_sz, act_key_len),
            **obs_spec,
            **action_spec,
            **internal_spec
        }

        return spec

    @classmethod
    def _key_types(cls, obs_space, act_space, internal_space):
        d = defaultdict(lambda: 'float')
        for k in act_space.keys():
            d[k] = 'long'
        # TODO this needs a better solution
        for k in obs_space.keys():
            d[k] = 'byte'
        return d


>>>>>>> 6ded45ae
class ImpalaWorkerActor(ActorModule, ACActorHelperMixin):
    args = {}

    @classmethod
    def from_args(cls, args, action_space):
        return cls(action_space)

    @staticmethod
    def output_space(action_space):
        head_dict = {'critic': (1,), **action_space}
        return head_dict
<<<<<<< HEAD

    def process_predictions(self, preds, available_actions):
        log_probs = []
        actions_gpu = OrderedDict()
        actions_cpu = OrderedDict()

        for key in self.action_keys:
            logit = self.flatten_logits(preds[key])

            log_softmax, softmax = self.log_softmax(logit), self.softmax(logit)
            action = self.sample_action(softmax)

            log_probs.append(self.log_probability(log_softmax, action))
            actions_gpu[key] = action
            actions_cpu[key] = action.cpu()

        log_probs = torch.cat(log_probs, dim=1)

        return actions_cpu, {
            'log_probs': log_probs,
            'actions': actions_gpu
        }

    @staticmethod
    def _exp_spec(exp_len, batch_sz, obs_space, act_space, internal_space):
        flat_act_space = 0
        for k, shape in act_space.items():
            flat_act_space += reduce(lambda a, b: a * b, shape)

        spec = {
            'rewards': (exp_len, batch_sz),
            'terminals': (exp_len, batch_sz),
            'log_probs': (exp_len, batch_sz, flat_act_space),
            'actions': (exp_len, batch_sz, flat_act_space),
        }

        return spec
=======

    def compute_action_exp(self, preds, internals, available_actions):
        log_probs = []
        actions_gpu = OrderedDict()
        actions_cpu = OrderedDict()

        for key in self.action_keys:
            logit = self.flatten_logits(preds[key])

            log_softmax, softmax = self.log_softmax(logit), self.softmax(logit)
            action = self.sample_action(softmax)

            log_probs.append(self.log_probability(log_softmax, action))
            actions_gpu[key] = action
            actions_cpu[key] = action.cpu()

        log_probs = torch.cat(log_probs, dim=1)

        internals = {k: torch.stack(vs) for k, vs in internals.items()}

        return actions_cpu, {
            'log_probs': log_probs,
            **actions_gpu,
            **internals
        }

    @classmethod
    def _exp_spec(cls, exp_len, batch_sz, obs_space, act_space, internal_space):
        act_key_len = len(act_space.keys())

        obs_spec = {k: (exp_len + 1, batch_sz, *shape) for k, shape in obs_space.items()}
        action_spec = {k: (exp_len, batch_sz) for k in act_space.keys()}
        internal_spec = {
            k: (exp_len, batch_sz, *shape) for k, shape in internal_space.items()
        }

        spec = {
            'log_probs': (exp_len, batch_sz, act_key_len),
            **obs_spec,
            **action_spec,
            **internal_spec
        }

        return spec

    @classmethod
    def _key_types(cls, obs_space, act_space, internal_space):
        d = defaultdict(lambda: 'float')
        for k in act_space.keys():
            d[k] = 'long'
        # TODO this needs a better solution
        for k in obs_space.keys():
            d[k] = 'byte'
        return d
>>>>>>> 6ded45ae
<|MERGE_RESOLUTION|>--- conflicted
+++ resolved
@@ -12,11 +12,7 @@
 #
 # You should have received a copy of the GNU General Public License
 # along with this program.  If not, see <http://www.gnu.org/licenses/>.
-<<<<<<< HEAD
-from collections import OrderedDict
-=======
 from collections import OrderedDict, defaultdict
->>>>>>> 6ded45ae
 from functools import reduce
 
 import torch
@@ -25,8 +21,6 @@
 from adept.actor.base.actor_module import ActorModule
 
 
-<<<<<<< HEAD
-=======
 class ImpalaHostActor(ActorModule, ACActorHelperMixin):
     args = {}
 
@@ -104,7 +98,6 @@
         return d
 
 
->>>>>>> 6ded45ae
 class ImpalaWorkerActor(ActorModule, ACActorHelperMixin):
     args = {}
 
@@ -116,45 +109,6 @@
     def output_space(action_space):
         head_dict = {'critic': (1,), **action_space}
         return head_dict
-<<<<<<< HEAD
-
-    def process_predictions(self, preds, available_actions):
-        log_probs = []
-        actions_gpu = OrderedDict()
-        actions_cpu = OrderedDict()
-
-        for key in self.action_keys:
-            logit = self.flatten_logits(preds[key])
-
-            log_softmax, softmax = self.log_softmax(logit), self.softmax(logit)
-            action = self.sample_action(softmax)
-
-            log_probs.append(self.log_probability(log_softmax, action))
-            actions_gpu[key] = action
-            actions_cpu[key] = action.cpu()
-
-        log_probs = torch.cat(log_probs, dim=1)
-
-        return actions_cpu, {
-            'log_probs': log_probs,
-            'actions': actions_gpu
-        }
-
-    @staticmethod
-    def _exp_spec(exp_len, batch_sz, obs_space, act_space, internal_space):
-        flat_act_space = 0
-        for k, shape in act_space.items():
-            flat_act_space += reduce(lambda a, b: a * b, shape)
-
-        spec = {
-            'rewards': (exp_len, batch_sz),
-            'terminals': (exp_len, batch_sz),
-            'log_probs': (exp_len, batch_sz, flat_act_space),
-            'actions': (exp_len, batch_sz, flat_act_space),
-        }
-
-        return spec
-=======
 
     def compute_action_exp(self, preds, internals, available_actions):
         log_probs = []
@@ -208,5 +162,4 @@
         # TODO this needs a better solution
         for k in obs_space.keys():
             d[k] = 'byte'
-        return d
->>>>>>> 6ded45ae
+        return d