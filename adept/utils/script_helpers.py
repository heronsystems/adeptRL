"""
Copyright (C) 2018 Heron Systems, Inc.

This program is free software: you can redistribute it and/or modify
it under the terms of the GNU General Public License as published by
the Free Software Foundation, either version 3 of the License, or
(at your option) any later version.

This program is distributed in the hope that it will be useful,
but WITHOUT ANY WARRANTY; without even the implied warranty of
MERCHANTABILITY or FITNESS FOR A PARTICULAR PURPOSE.  See the
GNU General Public License for more details.

You should have received a copy of the GNU General Public License
along with this program.  If not, see <http://www.gnu.org/licenses/>.
"""
import os
from argparse import ArgumentParser  # for type hinting

<<<<<<< HEAD
from adept.agents import AGENTS, AGENT_ARGS, AGENT_ARG_PARSE
=======
from adept.agents import AGENTS
>>>>>>> 11440330
from adept.environments import SubProcEnv, SC2_ENVS, Engines, DummyVecEnv
from adept.environments import reward_normalizer_by_env_id
from adept.environments.atari import make_atari_env
from adept.networks import VISION_NETWORKS, DISCRETE_NETWORKS, NETWORK_BODIES
from adept.networks._base import NetworkTrunk, ModularNetwork, NetworkHead
from adept.utils.util import parse_bool

try:
    from adept.environments.sc2 import make_sc2_env, SC2AgentOverrides
except ImportError:
    print('SC2 Environment not detected')


def make_env(args, seed, subprocess=True, render=False):
    if args.env_id in SC2_ENVS:
        envs = sc2_from_args(args, seed, subprocess, render)
    else:
        envs = atari_from_args(args, seed, subprocess)
    return envs


def sc2_from_args(args, seed, subprocess=True, render=False):
    if subprocess:
        return SubProcEnv([make_sc2_env(args.env_id, seed + i) for i in range(args.env_nb)], Engines.SC2)
    else:
        return DummyVecEnv([make_sc2_env(args.env_id, seed + i, render=render) for i in range(args.env_nb)], Engines.SC2)


def atari_from_args(args, seed, subprocess=True):
    do_frame_stack = 'Linear' in args.network_body

    env_wrapper_class = SubProcEnv if subprocess else DummyVecEnv
    envs = env_wrapper_class(
        [
            make_atari_env(
                args.env_id,
                args.skip_rate,
                args.max_episode_length,
                args.env_zscore,
                do_frame_stack,
                seed + i
            ) for i in range(args.env_nb)
        ], Engines.GYM
    )
    return envs


def make_network(
    observation_space,
    network_head_shapes,
    args,
    chw_networks=VISION_NETWORKS,
    c_networks=DISCRETE_NETWORKS,
    network_bodies=NETWORK_BODIES,
    embedding_size=512
):
    pathways_by_name = {}
    nbr = observation_space.names_by_rank
    ebn = observation_space.entries_by_name
    for rank, names in nbr.items():
        for name in names:
            if rank == 1:
                pathways_by_name[name] = c_networks[args.network_discrete].from_args(ebn[name].shape, args)
            elif rank == 2:
                raise NotImplementedError('Rank 2 inputs not implemented')
            elif rank == 3:
                pathways_by_name[name] = chw_networks[args.network_vision].from_args(ebn[name].shape, args)
            elif rank == 4:
                raise NotImplementedError('Rank 4 inputs not implemented')
            else:
                raise NotImplementedError('Rank {} inputs not implemented'.format(rank))

    trunk = NetworkTrunk(pathways_by_name)
    body = network_bodies[args.network_body].from_args(trunk.nb_output_channel, embedding_size, args)
    head = NetworkHead(body.nb_output_channel, network_head_shapes)
    network = ModularNetwork(trunk, body, head)
    return network


def count_parameters(model):
    return sum(p.numel() for p in model.parameters() if p.requires_grad)


def make_agent(network, device, gpu_preprocessor, engine, action_space, args):
    Agent = AGENTS[args.agent]
    reward_normalizer = reward_normalizer_by_env_id(args.env_id)
    return Agent.from_args(network, device, reward_normalizer, gpu_preprocessor, engine, action_space, args)


def get_head_shapes(action_space, agent_name):
    Agent = AGENTS[agent_name]
    return Agent.output_shape(action_space)

def _add_common_agent_args(parser: ArgumentParser):
    parser.add_argument(
        '-al', '--learning-rate', type=float, default=7e-4,
        help='learning rate (default: 7e-4)'
    )
    parser.add_argument(
        '-ad', '--discount', type=float, default=0.99,
        help='discount factor for rewards (default: 0.99)'
    )

def _add_agent_args(subparser: ArgumentParser):
    agent_parsers = []
    for agent, agent_parser_fn in AGENT_ARG_PARSE.items():
        parser_agent = subparser.add_parser(agent)
        agent_group = parser_agent.add_argument_group('Agent Args')
        _add_common_agent_args(agent_group)
        agent_parser_fn(agent_group)
        agent_parsers.append(parser_agent)
    return agent_parsers

def _add_network_args(parser: ArgumentParser):
    subparser = parser.add_argument_group('Network Args')
    subparser.add_argument(
        '-nv', '--network-vision', default='FourConv'
    )
    subparser.add_argument(
        '-nd', '--network-discrete', default='Identity'
    )
    subparser.add_argument(
        '-nb', '--network-body', default='LSTM'
    )
    subparser.add_argument(
        '--normalize', type=parse_bool, nargs='?', const=True, default=True,
        help='Applies batch norm between linear/convolutional layers and layer norm for LSTMs (default: True)'
    )

def _add_reload_args(parser: ArgumentParser):
    subparser = parser.add_argument_group('Reload Args')
    # Reload from save
    subparser.add_argument(
        '-ln', '--load-network', default='',
        help='Load network from this path. Sets initial step count'
    )
    subparser.add_argument(
        '-lo', '--load-optimizer', default='',
        help='Load optimizer from this path'
    )

def _add_env_args(parser: ArgumentParser):
    subparser = parser.add_argument_group('Environment Args')
    subparser.add_argument(
        '-e', '--env-id', default='PongNoFrameskip-v4',
        help='environment to train on (default: PongNoFrameskip-v4)'
    )
    subparser.add_argument(
        '-en', '--env-nb', type=int, default=32,
        help='number of envs to run in parallel (default: 32)'
    )
    subparser.add_argument(
        '-es', '--skip-rate', type=int, default=4,
        help='frame skip rate (default: 4)'
    )
    subparser.add_argument(
        '-em', '--max-episode-length', type=int, default=10000, metavar='MEL',
        help='maximum length of an episode (default: 10000)'
    )
    subparser.add_argument(
        '-ez', '--env-zscore', type=parse_bool, nargs='?', const=True, default=False,
        help='Normalize the environment using running statistics'
    )

def _add_common_args(parser: ArgumentParser):
    _add_env_args(parser)
    _add_network_args(parser)
    _add_reload_args(parser)
    """
    Common Arguments
    """
    subparser = parser.add_argument_group('Common Args')
    subparser.add_argument(
        '-cl', '--log-dir', default='/tmp/adept_logs/',
        help='Folder to save logs. (default: /tmp/adept_logs)'
    )
    subparser.add_argument(
        '-ct', '--tag', default='',
        help='Identify your experiment with a tag that gets prepended to the experiment log directory'
    )
    subparser.add_argument(
        '-cm', '--max-train-steps', type=int, default=10e6,
        help='Number of steps to train for (default: 10e6)'
    )
    subparser.add_argument(
        '-ce', '--epoch-len', type=int, default=1e6, metavar='FREQ',
        help='Save models every FREQ steps'
    )
    subparser.add_argument(
        '-cf', '--summary-frequency', default=10,
        help='Write tensorboard summaries every FREQ seconds'
    )
    subparser.add_argument(
        '--seed', type=int, default=0,
        help='Random seed (default: 0)'
    )
    subparser.add_argument(
        '--profile',
        type=parse_bool,
        nargs='?',
        const=True,
        default=False,
        help='displays profiling tree after 10e3 steps (default: False)'
    )
    subparser.add_argument(
        '--debug',
        type=parse_bool,
        nargs='?',
        const=True,
        default=False,
        help=
        'debug mode sends the logs to /tmp/ and overrides number of workers to 3 (default: False)'
    )

def _add_args_to_parsers(arg_fn, parsers):
    return [arg_fn(x) for x in parsers]

def add_base_args(parser: ArgumentParser, additional_args_fn=None):
    # TODO: there must be a better way of adding args to subparsers while keeping the help message
    # TODO: some agents may not run in certain modes not sure the best way to handle this
    subparser_agent = parser.add_subparsers(title='Agents', dest='agent')
    subparser_agent.required = True
    agent_parsers = _add_agent_args(subparser_agent)
    _add_args_to_parsers(_add_common_args, agent_parsers)
    _add_args_to_parsers(additional_args_fn, agent_parsers)

    return parser<|MERGE_RESOLUTION|>--- conflicted
+++ resolved
@@ -17,11 +17,7 @@
 import os
 from argparse import ArgumentParser  # for type hinting
 
-<<<<<<< HEAD
-from adept.agents import AGENTS, AGENT_ARGS, AGENT_ARG_PARSE
-=======
 from adept.agents import AGENTS
->>>>>>> 11440330
 from adept.environments import SubProcEnv, SC2_ENVS, Engines, DummyVecEnv
 from adept.environments import reward_normalizer_by_env_id
 from adept.environments.atari import make_atari_env
@@ -45,9 +41,9 @@
 
 def sc2_from_args(args, seed, subprocess=True, render=False):
     if subprocess:
-        return SubProcEnv([make_sc2_env(args.env_id, seed + i) for i in range(args.env_nb)], Engines.SC2)
+        return SubProcEnv([make_sc2_env(args.env_id, seed + i) for i in range(args.nb_env)], Engines.SC2)
     else:
-        return DummyVecEnv([make_sc2_env(args.env_id, seed + i, render=render) for i in range(args.env_nb)], Engines.SC2)
+        return DummyVecEnv([make_sc2_env(args.env_id, seed + i, render=render) for i in range(args.nb_env)], Engines.SC2)
 
 
 def atari_from_args(args, seed, subprocess=True):
@@ -60,10 +56,9 @@
                 args.env_id,
                 args.skip_rate,
                 args.max_episode_length,
-                args.env_zscore,
                 do_frame_stack,
                 seed + i
-            ) for i in range(args.env_nb)
+            ) for i in range(args.nb_env)
         ], Engines.GYM
     )
     return envs
@@ -127,11 +122,11 @@
 
 def _add_agent_args(subparser: ArgumentParser):
     agent_parsers = []
-    for agent, agent_parser_fn in AGENT_ARG_PARSE.items():
-        parser_agent = subparser.add_parser(agent)
+    for agent_name, agent_class in AGENTS.items():
+        parser_agent = subparser.add_parser(agent_name)
         agent_group = parser_agent.add_argument_group('Agent Args')
         _add_common_agent_args(agent_group)
-        agent_parser_fn(agent_group)
+        agent_class.add_args(agent_group)
         agent_parsers.append(parser_agent)
     return agent_parsers
 
@@ -170,7 +165,7 @@
         help='environment to train on (default: PongNoFrameskip-v4)'
     )
     subparser.add_argument(
-        '-en', '--env-nb', type=int, default=32,
+        '-ne', '--nb-env', type=int, default=32,
         help='number of envs to run in parallel (default: 32)'
     )
     subparser.add_argument(
@@ -180,10 +175,6 @@
     subparser.add_argument(
         '-em', '--max-episode-length', type=int, default=10000, metavar='MEL',
         help='maximum length of an episode (default: 10000)'
-    )
-    subparser.add_argument(
-        '-ez', '--env-zscore', type=parse_bool, nargs='?', const=True, default=False,
-        help='Normalize the environment using running statistics'
     )
 
 def _add_common_args(parser: ArgumentParser):
@@ -232,8 +223,7 @@
         nargs='?',
         const=True,
         default=False,
-        help=
-        'debug mode sends the logs to /tmp/ and overrides number of workers to 3 (default: False)'
+        help='debug mode sends the logs to /tmp/ and overrides number of workers to 3 (default: False)'
     )
 
 def _add_args_to_parsers(arg_fn, parsers):
